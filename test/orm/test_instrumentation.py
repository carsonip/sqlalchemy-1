--- conflicted
+++ resolved
@@ -1,20 +1,12 @@
 
 from test.lib.testing import assert_raises, assert_raises_message
 import sqlalchemy as sa
-<<<<<<< HEAD
 from sqlalchemy import MetaData, Integer, ForeignKey, util, event
-from sqlalchemy.test.schema import Table
-from sqlalchemy.test.schema import Column
 from sqlalchemy.orm import mapper, relationship, create_session, \
     attributes, class_mapper, clear_mappers, instrumentation, events
-from sqlalchemy.test.testing import eq_, ne_
-=======
-from sqlalchemy import MetaData, Integer, ForeignKey, util
 from test.lib.schema import Table
 from test.lib.schema import Column
-from sqlalchemy.orm import mapper, relationship, create_session, attributes, class_mapper, clear_mappers
 from test.lib.testing import eq_, ne_
->>>>>>> fd4f3964
 from sqlalchemy.util import function_named
 from test.orm import _base
 
