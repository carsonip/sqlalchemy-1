--- conflicted
+++ resolved
@@ -1,10 +1,6 @@
 from sqlalchemy import *
 from sqlalchemy.orm import *
-<<<<<<< HEAD
-from sqlalchemy.test import *
-=======
 from sqlalchemy.test import profiling
->>>>>>> a967dffb
 
 NUM = 500
 DIVISOR = 50
