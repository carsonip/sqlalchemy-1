--- conflicted
+++ resolved
@@ -2,17 +2,10 @@
 # step 1. imports
 from sqlalchemy import (create_engine, MetaData, Table, Column, Integer,
     String, ForeignKey, Float, DateTime)
-<<<<<<< HEAD
-from sqlalchemy.orm import sessionmaker, mapper, relation
-from sqlalchemy.orm.shard import ShardedSession
-from sqlalchemy.sql import operators
-from sqlalchemy import sql
-=======
 from sqlalchemy.orm import sessionmaker, mapper, relationship
 from sqlalchemy.ext.horizontal_shard import ShardedSession
 from sqlalchemy.sql import operators, visitors
 
->>>>>>> a967dffb
 import datetime
 
 # step 2. databases
@@ -255,13 +248,7 @@
 sess = create_session()
 for c in [tokyo, newyork, toronto, london, dublin, brasilia, quito]:
     sess.add(c)
-<<<<<<< HEAD
-sess.flush()
-
-sess.expunge_all()
-=======
 sess.commit()
->>>>>>> a967dffb
 
 t = sess.query(WeatherLocation).get(tokyo.id)
 assert t.city == tokyo.city
