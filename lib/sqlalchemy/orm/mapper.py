--- conflicted
+++ resolved
@@ -912,32 +912,12 @@
 
         if _compile_mappers and not self.compiled:
             self.compile()
-<<<<<<< HEAD
         try:
             return getattr(self.class_, key).property
         except AttributeError:
             raise sa_exc.InvalidRequestError(
                     "Mapper '%s' has no property '%s'" % (self, key))
             
-=======
-        
-        if not resolve_synonyms:
-            prop = self._props.get(key, None)
-            if prop is None and raiseerr:
-                raise sa_exc.InvalidRequestError(
-                        "Mapper '%s' has no property '%s'" % 
-                        (self, key))
-            return prop
-        else:
-            try:
-                return getattr(self.class_, key).property
-            except AttributeError:
-                if raiseerr:
-                    raise sa_exc.InvalidRequestError(
-                        "Mapper '%s' has no property '%s'" % (self, key))
-                else:
-                    return None
-    
     @util.deprecated('0.6.4',
                      'Call to deprecated function mapper._get_col_to_pr'
                      'op(). Use mapper.get_property_by_column()')
@@ -950,7 +930,6 @@
 
         return self._columntoproperty[column]
         
->>>>>>> 46196ea7
     @property
     def iterate_properties(self):
         """return an iterator of all MapperProperty objects."""
