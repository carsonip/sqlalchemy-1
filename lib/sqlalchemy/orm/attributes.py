# attributes.py - manages object attributes
# Copyright (C) 2005, 2006, 2007, 2008, 2009, 2010 Michael Bayer mike_mp@zzzcomputing.com
#
# This module is part of SQLAlchemy and is released under
# the MIT License: http://www.opensource.org/licenses/mit-license.php
"""Defines SQLAlchemy's system of class instrumentation..

This module is usually not directly visible to user applications, but
defines a large part of the ORM's interactivity.

SQLA's instrumentation system is completely customizable, in which
case an understanding of the general mechanics of this module is helpful.
An example of full customization is in /examples/custom_attributes.

"""

import operator
from operator import attrgetter, itemgetter
import types
import weakref

from sqlalchemy import util, event
from sqlalchemy.orm import interfaces, collections, exc
import sqlalchemy.exceptions as sa_exc

# lazy imports
_entity_info = None
identity_equal = None
state = None

PASSIVE_NO_RESULT = util.symbol('PASSIVE_NO_RESULT')
ATTR_WAS_SET = util.symbol('ATTR_WAS_SET')
NO_VALUE = util.symbol('NO_VALUE')
NEVER_SET = util.symbol('NEVER_SET')

# "passive" get settings
# TODO: the True/False values need to be factored out
# of the rest of ORM code
# don't fire off any callables, and don't initialize the attribute to
# an empty value
PASSIVE_NO_INITIALIZE = True #util.symbol('PASSIVE_NO_INITIALIZE')

# don't fire off any callables, but if no callables present
# then initialize to an empty value/collection
# this is used by backrefs.
PASSIVE_NO_FETCH = util.symbol('PASSIVE_NO_FETCH')

# fire callables/initialize as needed
PASSIVE_OFF = False #util.symbol('PASSIVE_OFF')

INSTRUMENTATION_MANAGER = '__sa_instrumentation_manager__'
"""Attribute, elects custom instrumentation when present on a mapped class.

Allows a class to specify a slightly or wildly different technique for
tracking changes made to mapped attributes and collections.

Only one instrumentation implementation is allowed in a given object
inheritance hierarchy.

The value of this attribute must be a callable and will be passed a class
object.  The callable must return one of:

  - An instance of an interfaces.InstrumentationManager or subclass
  - An object implementing all or some of InstrumentationManager (TODO)
  - A dictionary of callables, implementing all or some of the above (TODO)
  - An instance of a ClassManager or subclass

interfaces.InstrumentationManager is public API and will remain stable
between releases.  ClassManager is not public and no guarantees are made
about stability.  Caveat emptor.

This attribute is consulted by the default SQLAlchemy instrumentation
resolution code.  If custom finders are installed in the global
instrumentation_finders list, they may or may not choose to honor this
attribute.

"""

instrumentation_finders = []
"""An extensible sequence of instrumentation implementation finding callables.

Finders callables will be passed a class object.  If None is returned, the
next finder in the sequence is consulted.  Otherwise the return must be an
instrumentation factory that follows the same guidelines as
INSTRUMENTATION_MANAGER.

By default, the only finder is find_native_user_instrumentation_hook, which
searches for INSTRUMENTATION_MANAGER.  If all finders return None, standard
ClassManager instrumentation is used.

"""

class QueryableAttribute(interfaces.PropComparator):

    def __init__(self, key, impl=None, comparator=None, parententity=None):
        """Construct an InstrumentedAttribute.

          comparator
            a sql.Comparator to which class-level compare/math events will be
            sent
        """
        self.key = key
        self.impl = impl
        self.comparator = comparator
        self.parententity = parententity

    # TODO: this can potentially be moved to AttributeImpl,
    # have Sphinx document the "events" class directly, implement an 
    # accept_with() that checks for QueryableAttribute
    class events(event.Events):
        """Events for ORM attributes.

        e.g.::
        
            from sqlalchemy import event
            event.listen(listener, 'on_append', MyClass.collection)
            event.listen(listener, 'on_set', MyClass.some_scalar, active_history=True)
            
        active_history = True indicates that the "on_set" event would like
        to receive the 'old' value, even if it means firing lazy callables.
        
        """
        
        active_history = False
        
        @classmethod
        def listen(cls, fn, identifier, target, active_history=False):
            if active_history:
                target.events.active_history = True
            event.Events.listen(fn, identifier, target)
            
        def on_append(self, state, value, initiator):
            """Receive a collection append event.

            The returned value will be used as the actual value to be
            appended.

            """

        def on_remove(self, state, value, initiator):
            """Receive a remove event.

            No return value is defined.

            """

        def on_set(self, state, value, oldvalue, initiator):
            """Receive a set event.

            The returned value will be used as the actual value to be
            set.

            """

    events = event.dispatcher(events)

    def get_history(self, instance, **kwargs):
        return self.impl.get_history(instance_state(instance),
                                        instance_dict(instance), **kwargs)

    def __selectable__(self):
        # TODO: conditionally attach this method based on clause_element ?
        return self

    def __clause_element__(self):
        return self.comparator.__clause_element__()

    def label(self, name):
        return self.__clause_element__().label(name)

    def operate(self, op, *other, **kwargs):
        return op(self.comparator, *other, **kwargs)

    def reverse_operate(self, op, other, **kwargs):
        return op(other, self.comparator, **kwargs)

    def hasparent(self, state, optimistic=False):
        return self.impl.hasparent(state, optimistic=optimistic)
    
    def __getattr__(self, key):
        try:
            return getattr(self.comparator, key)
        except AttributeError:
            raise AttributeError(
                    'Neither %r object nor %r object has an attribute %r' % (
                    type(self).__name__, 
                    type(self.comparator).__name__, 
                    key)
            )
        
    def __str__(self):
        return repr(self.parententity) + "." + self.property.key

    @property
    def property(self):
        return self.comparator.property


class InstrumentedAttribute(QueryableAttribute):
    """Public-facing descriptor, placed in the mapped class dictionary."""

    def __set__(self, instance, value):
        self.impl.set(instance_state(instance), 
                        instance_dict(instance), value, None)

    def __delete__(self, instance):
        self.impl.delete(instance_state(instance), instance_dict(instance))

    def __get__(self, instance, owner):
        if instance is None:
            return self
        return self.impl.get(instance_state(instance),
                                instance_dict(instance))

class _ProxyImpl(object):
    accepts_scalar_loader = False
    expire_missing = True
    
    def __init__(self, key):
        self.key = key

def proxied_attribute_factory(descriptor):
    """Create an InstrumentedAttribute / user descriptor hybrid.

    Returns a new InstrumentedAttribute type that delegates descriptor
    behavior and getattr() to the given descriptor.
    """

    class Proxy(InstrumentedAttribute):
        """A combination of InsturmentedAttribute and a regular descriptor."""

        def __init__(self, key, descriptor, comparator, parententity):
            self.key = key
            # maintain ProxiedAttribute.user_prop compatability.
            self.descriptor = self.user_prop = descriptor
            self._comparator = comparator
            self._parententity = parententity
            self.impl = _ProxyImpl(key)

        @util.memoized_property
        def comparator(self):
            if util.callable(self._comparator):
                self._comparator = self._comparator()
            return self._comparator

        def __get__(self, instance, owner):
            """Delegate __get__ to the original descriptor."""
            if instance is None:
                descriptor.__get__(instance, owner)
                return self
            return descriptor.__get__(instance, owner)

        def __set__(self, instance, value):
            """Delegate __set__ to the original descriptor."""
            return descriptor.__set__(instance, value)

        def __delete__(self, instance):
            """Delegate __delete__ to the original descriptor."""
            return descriptor.__delete__(instance)

        def __getattr__(self, attribute):
            """Delegate __getattr__ to the original descriptor and/or
            comparator."""
            
            try:
                return getattr(descriptor, attribute)
            except AttributeError:
                try:
                    return getattr(self._comparator, attribute)
                except AttributeError:
                    raise AttributeError(
                    'Neither %r object nor %r object has an attribute %r' % (
                    type(descriptor).__name__, 
                    type(self._comparator).__name__, 
                    attribute)
                    )

    Proxy.__name__ = type(descriptor).__name__ + 'Proxy'

    util.monkeypatch_proxied_specials(Proxy, type(descriptor),
                                      name='descriptor',
                                      from_instance=descriptor)
    return Proxy

class AttributeImpl(object):
    """internal implementation for instrumented attributes."""

    def __init__(self, class_, key,
                    callable_, events, trackparent=False, extension=None,
                    compare_function=None, active_history=False, 
                    parent_token=None, expire_missing=True,
                    **kwargs):
        """Construct an AttributeImpl.

        \class_
          associated class
          
        key
          string name of the attribute

        \callable_
          optional function which generates a callable based on a parent
          instance, which produces the "default" values for a scalar or
          collection attribute when it's first accessed, if not present
          already.

        events
          The :class:`Events` object used to track events.
          
        trackparent
          if True, attempt to track if an instance has a parent attached
          to it via this attribute.

        extension
          a single or list of AttributeExtension object(s) which will
          receive set/delete/append/remove/etc. events.  Deprecated.
          The event package is now used.

        compare_function
          a function that compares two values which are normally
          assignable to this attribute.

        active_history
          indicates that get_history() should always return the "old" value,
          even if it means executing a lazy callable upon attribute change.

        parent_token
          Usually references the MapperProperty, used as a key for
          the hasparent() function to identify an "owning" attribute.
          Allows multiple AttributeImpls to all match a single 
          owner attribute.
          
        expire_missing
          if False, don't add an "expiry" callable to this attribute
          during state.expire_attributes(None), if no value is present 
          for this key.
          
        """
        self.class_ = class_
        self.key = key
        self.callable_ = callable_
        self.events = events
        self.trackparent = trackparent
        self.parent_token = parent_token or self
        if compare_function is None:
            self.is_equal = operator.eq
        else:
            self.is_equal = compare_function
        
<<<<<<< HEAD
        attr = getattr(class_, key)
        for ext in util.to_list(extension or []):
            ext._adapt_listener(attr, ext)
            
        if active_history:
            events.active_history = True
            
        self.expire_missing = expire_missing

    
=======
        
>>>>>>> 99713acd
    def hasparent(self, state, optimistic=False):
        """Return the boolean value of a `hasparent` flag attached to 
        the given state.

        The `optimistic` flag determines what the default return value
        should be if no `hasparent` flag can be located.

        As this function is used to determine if an instance is an
        *orphan*, instances that were loaded from storage should be
        assumed to not be orphans, until a True/False value for this
        flag is set.

        An instance attribute that is loaded by a callable function
        will also not have a `hasparent` flag.

        """
        return state.parents.get(id(self.parent_token), optimistic)

    def sethasparent(self, state, value):
        """Set a boolean flag on the given item corresponding to
        whether or not it is attached to a parent object via the
        attribute represented by this ``InstrumentedAttribute``.

        """
        state.parents[id(self.parent_token)] = value

    def set_callable(self, state, callable_):
        """Set a callable function for this attribute on the given object.

        This callable will be executed when the attribute is next
        accessed, and is assumed to construct part of the instances
        previously stored state. When its value or values are loaded,
        they will be established as part of the instance's *committed
        state*.  While *trackparent* information will be assembled for
        these instances, attribute-level event handlers will not be
        fired.

        The callable overrides the class level callable set in the
        ``InstrumentedAttribute`` constructor.

        """
        state.callables[self.key] = callable_

    def get_history(self, state, dict_, passive=PASSIVE_OFF):
        raise NotImplementedError()

    def _get_callable(self, state):
        if self.key in state.callables:
            return state.callables[self.key]
        elif self.callable_ is not None:
            return self.callable_(state)
        else:
            return None

    def initialize(self, state, dict_):
        """Initialize the given state's attribute with an empty value."""

        dict_[self.key] = None
        return None

    def get(self, state, dict_, passive=PASSIVE_OFF):
        """Retrieve a value from the given object.

        If a callable is assembled on this object's attribute, and
        passive is False, the callable will be executed and the
        resulting value will be set as the new value for this attribute.
        """

        try:
            return dict_[self.key]
        except KeyError:
            # if no history, check for lazy callables, etc.
            if state.committed_state.get(self.key, NEVER_SET) is NEVER_SET:
                if passive is PASSIVE_NO_INITIALIZE:
                    return PASSIVE_NO_RESULT
                    
                callable_ = self._get_callable(state)
                if callable_ is not None:
                    #if passive is not PASSIVE_OFF:
                    #    return PASSIVE_NO_RESULT
                    value = callable_(passive=passive)
                    if value is PASSIVE_NO_RESULT:
                        return value
                    elif value is not ATTR_WAS_SET:
                        return self.set_committed_value(state, dict_, value)
                    else:
                        if self.key not in dict_:
                            return self.get(state, dict_, passive=passive)
                        return dict_[self.key]

            # Return a new, empty value
            return self.initialize(state, dict_)

    def append(self, state, dict_, value, initiator, passive=PASSIVE_OFF):
        self.set(state, dict_, value, initiator, passive=passive)

    def remove(self, state, dict_, value, initiator, passive=PASSIVE_OFF):
        self.set(state, dict_, None, initiator, passive=passive)

    def set(self, state, dict_, value, initiator, passive=PASSIVE_OFF):
        raise NotImplementedError()

    def get_committed_value(self, state, dict_, passive=PASSIVE_OFF):
        """return the unchanged value of this attribute"""

        if self.key in state.committed_state:
            if state.committed_state[self.key] is NO_VALUE:
                return None
            else:
                return state.committed_state.get(self.key)
        else:
            return self.get(state, dict_, passive=passive)

    def set_committed_value(self, state, dict_, value):
        """set an attribute value on the given instance and 'commit' it."""

        state.commit(dict_, [self.key])

        state.callables.pop(self.key, None)
        state.dict[self.key] = value

        return value

class ScalarAttributeImpl(AttributeImpl):
    """represents a scalar value-holding InstrumentedAttribute."""

    accepts_scalar_loader = True
    uses_objects = False
    supports_population = True

    def delete(self, state, dict_):

        # TODO: catch key errors, convert to attributeerror?
        if self.events.active_history:
            old = self.get(state, dict_)
        else:
            old = dict_.get(self.key, NO_VALUE)

        if self.events.on_remove:
            self.fire_remove_event(state, dict_, old, None)
        state.modified_event(dict_, self, False, old)
        del dict_[self.key]

    def get_history(self, state, dict_, passive=PASSIVE_OFF):
        return History.from_attribute(
            self, state, dict_.get(self.key, NO_VALUE))

    def set(self, state, dict_, value, initiator, passive=PASSIVE_OFF):
        if initiator is self:
            return

        if self.events.active_history:
            old = self.get(state, dict_)
        else:
            old = dict_.get(self.key, NO_VALUE)

        if self.events.on_set:
            value = self.fire_replace_event(state, dict_, 
                                                value, old, initiator)
        state.modified_event(dict_, self, False, old)
        dict_[self.key] = value

    def fire_replace_event(self, state, dict_, value, previous, initiator):
        for fn in self.events.on_set:
            value = fn(state, value, previous, initiator or self)
        return value

    def fire_remove_event(self, state, dict_, value, initiator):
        for fn in self.events.on_remove:
            fn(state, value, initiator or self)

    @property
    def type(self):
        self.property.columns[0].type


class MutableScalarAttributeImpl(ScalarAttributeImpl):
    """represents a scalar value-holding InstrumentedAttribute, which can
    detect changes within the value itself.

    """

    uses_objects = False
    supports_population = True

    def __init__(self, class_, key, callable_, events,
                    class_manager, copy_function=None,
                    compare_function=None, **kwargs):
        super(ScalarAttributeImpl, self).__init__(
                                            class_, 
                                            key, 
                                            callable_, events,
                                            compare_function=compare_function, 
                                            **kwargs)
        class_manager.mutable_attributes.add(key)
        if copy_function is None:
            raise sa_exc.ArgumentError(
                        "MutableScalarAttributeImpl requires a copy function")
        self.copy = copy_function

    def get_history(self, state, dict_, passive=PASSIVE_OFF):
        if not dict_:
            v = state.committed_state.get(self.key, NO_VALUE)
        else:
            v = dict_.get(self.key, NO_VALUE)
            
        return History.from_attribute(
            self, state, v)

    def check_mutable_modified(self, state, dict_):
        a, u, d = self.get_history(state, dict_)
        return bool(a or d)

    def get(self, state, dict_, passive=PASSIVE_OFF):
        if self.key not in state.mutable_dict:
            ret = ScalarAttributeImpl.get(self, state, dict_, passive=passive)
            if ret is not PASSIVE_NO_RESULT:
                state.mutable_dict[self.key] = ret
            return ret
        else:
            return state.mutable_dict[self.key]

    def delete(self, state, dict_):
        ScalarAttributeImpl.delete(self, state, dict_)
        state.mutable_dict.pop(self.key)

    def set(self, state, dict_, value, initiator, passive=PASSIVE_OFF):
        if initiator is self:
            return

        if self.events.on_set:
            old = self.get(state, dict_)
            value = self.fire_replace_event(state, dict_, 
                                            value, old, initiator)

        state.modified_event(dict_, self, True, NEVER_SET)
        dict_[self.key] = value
        state.mutable_dict[self.key] = value


class ScalarObjectAttributeImpl(ScalarAttributeImpl):
    """represents a scalar-holding InstrumentedAttribute, 
       where the target object is also instrumented.

       Adds events to delete/set operations.
       
    """

    accepts_scalar_loader = False
    uses_objects = True
    supports_population = True

    def __init__(self, class_, key, callable_, events,
                    trackparent=False, extension=None, copy_function=None,
                    compare_function=None, **kwargs):
        super(ScalarObjectAttributeImpl, self).__init__(
                                            class_, 
                                            key,
                                            callable_, events, 
                                            trackparent=trackparent, 
                                            extension=extension,
                                            compare_function=compare_function, 
                                            **kwargs)
        if compare_function is None:
            self.is_equal = identity_equal

    def delete(self, state, dict_):
        old = self.get(state, dict_)
        self.fire_remove_event(state, dict_, old, self)
        del dict_[self.key]

    def get_history(self, state, dict_, passive=PASSIVE_OFF):
        if self.key in dict_:
            return History.from_attribute(self, state, dict_[self.key])
        else:
            current = self.get(state, dict_, passive=passive)
            if current is PASSIVE_NO_RESULT:
                return HISTORY_BLANK
            else:
                return History.from_attribute(self, state, current)

    def set(self, state, dict_, value, initiator, passive=PASSIVE_OFF):
        """Set a value on the given InstanceState.

        `initiator` is the ``InstrumentedAttribute`` that initiated the
        ``set()`` operation and is used to control the depth of a circular
        setter operation.

        """
        if initiator is self:
            return

        if self.events.active_history:
            old = self.get(state, dict_)
        else:
            old = self.get(state, dict_, passive=PASSIVE_NO_FETCH)
             
        value = self.fire_replace_event(state, dict_, value, old, initiator)
        dict_[self.key] = value

    def fire_remove_event(self, state, dict_, value, initiator):
        if self.trackparent and value is not None:
            self.sethasparent(instance_state(value), False)
        
        for fn in self.events.on_remove:
            fn(state, value, initiator or self)

        state.modified_event(dict_, self, False, value)

    def fire_replace_event(self, state, dict_, value, previous, initiator):
        if self.trackparent:
            if (previous is not value and
                previous is not None and
                previous is not PASSIVE_NO_RESULT):
                self.sethasparent(instance_state(previous), False)

        for fn in self.events.on_set:
            value = fn(state, value, previous, initiator or self)

        state.modified_event(dict_, self, False, previous)

        if self.trackparent:
            if value is not None:
                self.sethasparent(instance_state(value), True)

        return value


class CollectionAttributeImpl(AttributeImpl):
    """A collection-holding attribute that instruments changes in membership.

    Only handles collections of instrumented objects.

    InstrumentedCollectionAttribute holds an arbitrary, user-specified
    container object (defaulting to a list) and brokers access to the
    CollectionAdapter, a "view" onto that object that presents consistent bag
    semantics to the orm layer independent of the user data implementation.

    """
    accepts_scalar_loader = False
    uses_objects = True
    supports_population = True

    def __init__(self, class_, key, callable_, events,
                    typecallable=None, trackparent=False, extension=None,
                    copy_function=None, compare_function=None, **kwargs):
        super(CollectionAttributeImpl, self).__init__(
                                            class_, 
                                            key, 
                                            callable_, events,
                                            trackparent=trackparent,
                                            extension=extension,
                                            compare_function=compare_function, 
                                            **kwargs)

        if copy_function is None:
            copy_function = self.__copy
        self.copy = copy_function
        self.collection_factory = typecallable

    def __copy(self, item):
        return [y for y in list(collections.collection_adapter(item))]

    def get_history(self, state, dict_, passive=PASSIVE_OFF):
        current = self.get(state, dict_, passive=passive)
        if current is PASSIVE_NO_RESULT:
            return HISTORY_BLANK
        else:
            return History.from_attribute(self, state, current)

    def fire_append_event(self, state, dict_, value, initiator):
        for fn in self.events.on_append:
            value = fn(state, value, initiator or self)

        state.modified_event(dict_, self, True, 
                                NEVER_SET, passive=PASSIVE_NO_INITIALIZE)

        if self.trackparent and value is not None:
            self.sethasparent(instance_state(value), True)

        return value

    def fire_pre_remove_event(self, state, dict_, initiator):
        state.modified_event(dict_, self, True, 
                                NEVER_SET, passive=PASSIVE_NO_INITIALIZE)

    def fire_remove_event(self, state, dict_, value, initiator):
        if self.trackparent and value is not None:
            self.sethasparent(instance_state(value), False)

        for fn in self.events.on_remove:
            fn(state, value, initiator or self)

        state.modified_event(dict_, self, True, 
                                NEVER_SET, passive=PASSIVE_NO_INITIALIZE)

    def delete(self, state, dict_):
        if self.key not in dict_:
            return

        state.modified_event(dict_, self, True, NEVER_SET)

        collection = self.get_collection(state, state.dict)
        collection.clear_with_event()
        # TODO: catch key errors, convert to attributeerror?
        del dict_[self.key]

    def initialize(self, state, dict_):
        """Initialize this attribute with an empty collection."""

        _, user_data = self._initialize_collection(state)
        dict_[self.key] = user_data
        return user_data

    def _initialize_collection(self, state):
        return state.manager.initialize_collection(
            self.key, state, self.collection_factory)

    def append(self, state, dict_, value, initiator, passive=PASSIVE_OFF):
        if initiator is self:
            return

        collection = self.get_collection(state, dict_, passive=passive)
        if collection is PASSIVE_NO_RESULT:
            value = self.fire_append_event(state, dict_, value, initiator)
            assert self.key not in dict_, \
                    "Collection was loaded during event handling."
            state.get_pending(self.key).append(value)
        else:
            collection.append_with_event(value, initiator)

    def remove(self, state, dict_, value, initiator, passive=PASSIVE_OFF):
        if initiator is self:
            return

        collection = self.get_collection(state, state.dict, passive=passive)
        if collection is PASSIVE_NO_RESULT:
            self.fire_remove_event(state, dict_, value, initiator)
            assert self.key not in dict_, \
                    "Collection was loaded during event handling."
            state.get_pending(self.key).remove(value)
        else:
            collection.remove_with_event(value, initiator)

    def set(self, state, dict_, value, initiator, passive=PASSIVE_OFF):
        """Set a value on the given object.

        `initiator` is the ``InstrumentedAttribute`` that initiated the
        ``set()`` operation and is used to control the depth of a circular
        setter operation.
        """

        if initiator is self:
            return

        self._set_iterable(
            state, dict_, value,
            lambda adapter, i: adapter.adapt_like_to_iterable(i))

    def _set_iterable(self, state, dict_, iterable, adapter=None):
        """Set a collection value from an iterable of state-bearers.

        ``adapter`` is an optional callable invoked with a CollectionAdapter
        and the iterable.  Should return an iterable of state-bearing
        instances suitable for appending via a CollectionAdapter.  Can be used
        for, e.g., adapting an incoming dictionary into an iterator of values
        rather than keys.

        """
        # pulling a new collection first so that an adaptation exception does
        # not trigger a lazy load of the old collection.
        new_collection, user_data = self._initialize_collection(state)
        if adapter:
            new_values = list(adapter(new_collection, iterable))
        else:
            new_values = list(iterable)

        old = self.get(state, dict_)

        # ignore re-assignment of the current collection, as happens
        # implicitly with in-place operators (foo.collection |= other)
        if old is iterable:
            return

        state.modified_event(dict_, self, True, old)

        old_collection = self.get_collection(state, dict_, old)

        dict_[self.key] = user_data

        collections.bulk_replace(new_values, old_collection, new_collection)
        old_collection.unlink(old)


    def set_committed_value(self, state, dict_, value):
        """Set an attribute value on the given instance and 'commit' it."""

        collection, user_data = self._initialize_collection(state)

        if value:
            for item in value:
                collection.append_without_event(item)

        state.callables.pop(self.key, None)
        state.dict[self.key] = user_data

        state.commit(dict_, [self.key])

        if self.key in state.pending:
            
            # pending items exist.  issue a modified event,
            # add/remove new items.
            state.modified_event(dict_, self, True, user_data)

            pending = state.pending.pop(self.key)
            added = pending.added_items
            removed = pending.deleted_items
            for item in added:
                collection.append_without_event(item)
            for item in removed:
                collection.remove_without_event(item)

        return user_data

    def get_collection(self, state, dict_, 
                            user_data=None, passive=PASSIVE_OFF):
        """Retrieve the CollectionAdapter associated with the given state.

        Creates a new CollectionAdapter if one does not exist.

        """
        if user_data is None:
            user_data = self.get(state, dict_, passive=passive)
            if user_data is PASSIVE_NO_RESULT:
                return user_data

        return getattr(user_data, '_sa_adapter')

class GenericBackrefExtension(interfaces.AttributeExtension):
    """An extension which synchronizes a two-way relationship.

    A typical two-way relationship is a parent object containing a list of
    child objects, where each child object references the parent.  The other
    are two objects which contain scalar references to each other.

    """
    
    active_history = False
    
    def __init__(self, key):
        self.key = key

    def set(self, state, child, oldchild, initiator):
        if oldchild is child:
            return child
            
        if oldchild is not None and oldchild is not PASSIVE_NO_RESULT:
            # With lazy=None, there's no guarantee that the full collection is
            # present when updating via a backref.
            old_state, old_dict = instance_state(oldchild),\
                                    instance_dict(oldchild)
            impl = old_state.get_impl(self.key)
            try:
                impl.remove(old_state, 
                            old_dict, 
                            state.obj(), 
                            initiator, passive=PASSIVE_NO_FETCH)
            except (ValueError, KeyError, IndexError):
                pass
                
        if child is not None:
            child_state, child_dict = instance_state(child),\
                                        instance_dict(child)
            child_state.get_impl(self.key).append(
                                            child_state, 
                                            child_dict, 
                                            state.obj(), 
                                            initiator, 
                                            passive=PASSIVE_NO_FETCH)
        return child

    def append(self, state, child, initiator):
        child_state, child_dict = instance_state(child), \
                                    instance_dict(child)
        child_state.get_impl(self.key).append(
                                            child_state, 
                                            child_dict, 
                                            state.obj(), 
                                            initiator, 
                                            passive=PASSIVE_NO_FETCH)
        return child

    def remove(self, state, child, initiator):
        if child is not None:
            child_state, child_dict = instance_state(child),\
                                        instance_dict(child)
            child_state.get_impl(self.key).remove(
                                            child_state, 
                                            child_dict, 
                                            state.obj(), 
                                            initiator,
                                            passive=PASSIVE_NO_FETCH)


class ClassManager(dict):
    """tracks state information at the class level."""

    MANAGER_ATTR = '_sa_class_manager'
    STATE_ATTR = '_sa_instance_state'

    deferred_scalar_loader = None
    
    original_init = object.__init__
    
    def __init__(self, class_):
        self.class_ = class_
        self.factory = None  # where we came from, for inheritance bookkeeping
        self.info = {}
        self.new_init = None
        self.mutable_attributes = set()
        self.local_attrs = {}
        self.originals = {}
        for base in class_.__mro__[-2:0:-1]:  # reverse, skipping 1st and last
            if not isinstance(base, type):
                continue
            cls_state = manager_of_class(base)
            if cls_state:
                self.update(cls_state)
        self.manage()
        self._instrument_init()
    
    class events(event.Events):
        def on_init(self, state, instance, args, kwargs):
            """"""
            
        def on_init_failure(self, state, instance, args, kwargs):
            """"""
        
        def on_load(self, instance):
            """"""
        
        def on_resurrect(self, state, instance):
            """"""
            
    events = event.dispatcher(events)
    
    @property
    def is_mapped(self):
        return 'mapper' in self.__dict__
        
    @util.memoized_property
    def mapper(self):
        raise exc.UnmappedClassError(self.class_)
        
    def _attr_has_impl(self, key):
        """Return True if the given attribute is fully initialized.
        
        i.e. has an impl.
        """
        
        return key in self and self[key].impl is not None
        
    def _configure_create_arguments(self, 
                            _source=None, 
                            deferred_scalar_loader=None):
        """Accept extra **kw arguments passed to create_manager_for_cls.
        
        The current contract of ClassManager and other managers is that they
        take a single "cls" argument in their constructor (as per 
        test/orm/instrumentation.py InstrumentationCollisionTest).  This
        is to provide consistency with the current API of "class manager"
        callables and such which may return various ClassManager and 
        ClassManager-like instances.   So create_manager_for_cls sends
        in ClassManager-specific arguments via this method once the 
        non-proxied ClassManager is available.
        
        """
        if _source:
            deferred_scalar_loader = _source.deferred_scalar_loader

        if deferred_scalar_loader:
            self.deferred_scalar_loader = deferred_scalar_loader
    
    def _subclass_manager(self, cls):
        """Create a new ClassManager for a subclass of this ClassManager's
        class.
        
        This is called automatically when attributes are instrumented so that
        the attributes can be propagated to subclasses against their own
        class-local manager, without the need for mappers etc. to have already
        pre-configured managers for the full class hierarchy.   Mappers
        can post-configure the auto-generated ClassManager when needed.
        
        """
        manager = manager_of_class(cls)
        if manager is None:
            manager = _create_manager_for_cls(cls, _source=self)
        return manager
        
    def _instrument_init(self):
        # TODO: self.class_.__init__ is often the already-instrumented
        # __init__ from an instrumented superclass.  We still need to make 
        # our own wrapper, but it would
        # be nice to wrap the original __init__ and not our existing wrapper
        # of such, since this adds method overhead.
        self.original_init = self.class_.__init__
        self.new_init = _generate_init(self.class_, self)
        self.install_member('__init__', self.new_init)
        
    def _uninstrument_init(self):
        if self.new_init:
            self.uninstall_member('__init__')
            self.new_init = None
    
    def _create_instance_state(self, instance):
        if self.mutable_attributes:
            return state.MutableAttrInstanceState(instance, self)
        else:
            return state.InstanceState(instance, self)
        
    def manage(self):
        """Mark this instance as the manager for its class."""
        
        setattr(self.class_, self.MANAGER_ATTR, self)

    def dispose(self):
        """Dissasociate this manager from its class."""
        
        delattr(self.class_, self.MANAGER_ATTR)

    def manager_getter(self):
        return attrgetter(self.MANAGER_ATTR)

    def instrument_attribute(self, key, inst, propagated=False):
        if propagated:
            if key in self.local_attrs:
                return  # don't override local attr with inherited attr
        else:
            self.local_attrs[key] = inst
            self.install_descriptor(key, inst)
        self[key] = inst
        
        for cls in self.class_.__subclasses__():
            manager = self._subclass_manager(cls)
            manager.instrument_attribute(key, inst, True)

    def post_configure_attribute(self, key):
        pass
        
    def uninstrument_attribute(self, key, propagated=False):
        if key not in self:
            return
        if propagated:
            if key in self.local_attrs:
                return  # don't get rid of local attr
        else:
            del self.local_attrs[key]
            self.uninstall_descriptor(key)
        del self[key]
        if key in self.mutable_attributes:
            self.mutable_attributes.remove(key)
        for cls in self.class_.__subclasses__():
            manager = self._subclass_manager(cls)
            manager.uninstrument_attribute(key, True)

    def unregister(self):
        """remove all instrumentation established by this ClassManager."""
        
        self._uninstrument_init()

        self.mapper = self.events = None
        self.info.clear()
        
        for key in list(self):
            if key in self.local_attrs:
                self.uninstrument_attribute(key)

    def install_descriptor(self, key, inst):
        if key in (self.STATE_ATTR, self.MANAGER_ATTR):
            raise KeyError("%r: requested attribute name conflicts with "
                           "instrumentation attribute of the same name." %
                           key)
        setattr(self.class_, key, inst)

    def uninstall_descriptor(self, key):
        delattr(self.class_, key)

    def install_member(self, key, implementation):
        if key in (self.STATE_ATTR, self.MANAGER_ATTR):
            raise KeyError("%r: requested attribute name conflicts with "
                           "instrumentation attribute of the same name." %
                           key)
        self.originals.setdefault(key, getattr(self.class_, key, None))
        setattr(self.class_, key, implementation)

    def uninstall_member(self, key):
        original = self.originals.pop(key, None)
        if original is not None:
            setattr(self.class_, key, original)

    def instrument_collection_class(self, key, collection_class):
        return collections.prepare_instrumentation(collection_class)

    def initialize_collection(self, key, state, factory):
        user_data = factory()
        adapter = collections.CollectionAdapter(
            self.get_impl(key), state, user_data)
        return adapter, user_data

    def is_instrumented(self, key, search=False):
        if search:
            return key in self
        else:
            return key in self.local_attrs

    def get_impl(self, key):
        return self[key].impl

    @property
    def attributes(self):
        return self.itervalues()

    ## InstanceState management

    def new_instance(self, state=None):
        instance = self.class_.__new__(self.class_)
        setattr(instance, self.STATE_ATTR, 
                    state or self._create_instance_state(instance))
        return instance

    def setup_instance(self, instance, state=None):
        setattr(instance, self.STATE_ATTR, 
                    state or self._create_instance_state(instance))
    
    def teardown_instance(self, instance):
        delattr(instance, self.STATE_ATTR)
        
    def _new_state_if_none(self, instance):
        """Install a default InstanceState if none is present.

        A private convenience method used by the __init__ decorator.
        
        """
        if hasattr(instance, self.STATE_ATTR):
            return False
        elif self.class_ is not instance.__class__ and \
                self.is_mapped:
            # this will create a new ClassManager for the
            # subclass, without a mapper.  This is likely a
            # user error situation but allow the object
            # to be constructed, so that it is usable
            # in a non-ORM context at least.
            return self._subclass_manager(instance.__class__).\
                        _new_state_if_none(instance)
        else:
            state = self._create_instance_state(instance)
            setattr(instance, self.STATE_ATTR, state)
            return state
    
    def state_getter(self):
        """Return a (instance) -> InstanceState callable.

        "state getter" callables should raise either KeyError or
        AttributeError if no InstanceState could be found for the
        instance.
        """

        return attrgetter(self.STATE_ATTR)
    
    def dict_getter(self):
        return attrgetter('__dict__')
        
    def has_state(self, instance):
        return hasattr(instance, self.STATE_ATTR)
        
    def has_parent(self, state, key, optimistic=False):
        """TODO"""
        return self.get_impl(key).hasparent(state, optimistic=optimistic)

    def __nonzero__(self):
        """All ClassManagers are non-zero regardless of attribute state."""
        return True

    def __repr__(self):
        return '<%s of %r at %x>' % (
            self.__class__.__name__, self.class_, id(self))

class _ClassInstrumentationAdapter(ClassManager):
    """Adapts a user-defined InstrumentationManager to a ClassManager."""

    def __init__(self, class_, override, **kw):
        self._adapted = override
        self._get_state = self._adapted.state_getter(class_)
        self._get_dict = self._adapted.dict_getter(class_)
        
        ClassManager.__init__(self, class_, **kw)

    def manage(self):
        self._adapted.manage(self.class_, self)

    def dispose(self):
        self._adapted.dispose(self.class_)

    def manager_getter(self):
        return self._adapted.manager_getter(self.class_)

    def instrument_attribute(self, key, inst, propagated=False):
        ClassManager.instrument_attribute(self, key, inst, propagated)
        if not propagated:
            self._adapted.instrument_attribute(self.class_, key, inst)

    def post_configure_attribute(self, key):
        self._adapted.post_configure_attribute(self.class_, key, self[key])

    def install_descriptor(self, key, inst):
        self._adapted.install_descriptor(self.class_, key, inst)

    def uninstall_descriptor(self, key):
        self._adapted.uninstall_descriptor(self.class_, key)

    def install_member(self, key, implementation):
        self._adapted.install_member(self.class_, key, implementation)

    def uninstall_member(self, key):
        self._adapted.uninstall_member(self.class_, key)

    def instrument_collection_class(self, key, collection_class):
        return self._adapted.instrument_collection_class(
            self.class_, key, collection_class)

    def initialize_collection(self, key, state, factory):
        delegate = getattr(self._adapted, 'initialize_collection', None)
        if delegate:
            return delegate(key, state, factory)
        else:
            return ClassManager.initialize_collection(self, key, 
                                                        state, factory)

    def new_instance(self, state=None):
        instance = self.class_.__new__(self.class_)
        self.setup_instance(instance, state)
        return instance

    def _new_state_if_none(self, instance):
        """Install a default InstanceState if none is present.

        A private convenience method used by the __init__ decorator.
        """
        if self.has_state(instance):
            return False
        else:
            return self.setup_instance(instance)

    def setup_instance(self, instance, state=None):
        self._adapted.initialize_instance_dict(self.class_, instance)
        
        if state is None:
            state = self._create_instance_state(instance)
            
        # the given instance is assumed to have no state
        self._adapted.install_state(self.class_, instance, state)
        return state

    def teardown_instance(self, instance):
        self._adapted.remove_state(self.class_, instance)

    def has_state(self, instance):
        try:
            state = self._get_state(instance)
        except exc.NO_STATE:
            return False
        else:
            return True
            
    def state_getter(self):
        return self._get_state

    def dict_getter(self):
        return self._get_dict

class History(tuple):
    """A 3-tuple of added, unchanged and deleted values.

    Each tuple member is an iterable sequence.

    """

    __slots__ = ()

    added = property(itemgetter(0))
    unchanged = property(itemgetter(1))
    deleted = property(itemgetter(2))

    def __new__(cls, added, unchanged, deleted):
        return tuple.__new__(cls, (added, unchanged, deleted))
    
    def __nonzero__(self):
        return self != HISTORY_BLANK
    
    def empty(self):
        return not bool(
                        (self.added or self.deleted)
                        or self.unchanged and self.unchanged != [None]
                    ) 
        
    def sum(self):
        return (self.added or []) +\
                (self.unchanged or []) +\
                (self.deleted or [])
    
    def non_deleted(self):
        return (self.added or []) +\
                (self.unchanged or [])
    
    def non_added(self):
        return (self.unchanged or []) +\
                (self.deleted or [])
    
    def has_changes(self):
        return bool(self.added or self.deleted)
        
    def as_state(self):
        return History(
            [(c is not None and c is not PASSIVE_NO_RESULT)
             and instance_state(c) or None
             for c in self.added],
            [(c is not None and c is not PASSIVE_NO_RESULT)
             and instance_state(c) or None
             for c in self.unchanged],
            [(c is not None and c is not PASSIVE_NO_RESULT)
             and instance_state(c) or None
             for c in self.deleted],
            )
        
    @classmethod
    def from_attribute(cls, attribute, state, current):
        original = state.committed_state.get(attribute.key, NEVER_SET)

        if hasattr(attribute, 'get_collection'):
            current = attribute.get_collection(state, state.dict, current)
            if original is NO_VALUE:
                return cls(list(current), (), ())
            elif original is NEVER_SET:
                return cls((), list(current), ())
            else:
                current_set = util.IdentitySet(current)
                original_set = util.IdentitySet(original)

                # ensure duplicates are maintained
                return cls(
                    [x for x in current if x not in original_set],
                    [x for x in current if x in original_set],
                    [x for x in original if x not in current_set]
                )
        else:
            if current is NO_VALUE:
                if (original is not None and
                    original is not NEVER_SET and
                    original is not NO_VALUE):
                    deleted = [original]
                else:
                    deleted = ()
                return cls((), (), deleted)
            elif original is NO_VALUE:
                return cls([current], (), ())
            elif (original is NEVER_SET or
                  attribute.is_equal(current, original) is True):
                # dont let ClauseElement expressions here trip things up
                return cls((), [current], ())
            else:
                if original is not None:
                    deleted = [original]
                else:
                    deleted = ()
                return cls([current], (), deleted)

HISTORY_BLANK = History(None, None, None)

def get_history(obj, key, **kwargs):
    """Return a History record for the given object and attribute key.
    
    obj is an instrumented object instance.  An InstanceState
    is accepted directly for backwards compatibility but 
    this usage is deprecated.
    
    """
    return get_state_history(instance_state(obj), key, **kwargs)

def get_state_history(state, key, **kwargs):
    return state.get_history(key, **kwargs)

def has_parent(cls, obj, key, optimistic=False):
    """TODO"""
    manager = manager_of_class(cls)
    state = instance_state(obj)
    return manager.has_parent(state, key, optimistic)

def register_class(class_, **kw):
    """Register class instrumentation.
    
    Returns the existing or newly created class manager.
    """

    manager = manager_of_class(class_)
    if manager is None:
        manager = _create_manager_for_cls(class_, **kw)
    return manager
    
def unregister_class(class_):
    """Unregister class instrumentation."""
    
    instrumentation_registry.unregister(class_)

def register_attribute(class_, key, **kw):
    proxy_property = kw.pop('proxy_property', None)
    
    comparator = kw.pop('comparator', None)
    parententity = kw.pop('parententity', None)
    doc = kw.pop('doc', None)
    register_descriptor(class_, key, proxy_property, 
                            comparator, parententity, doc=doc)
    if not proxy_property:
        register_attribute_impl(class_, key, **kw)
    
def register_attribute_impl(class_, key,         
        uselist=False, callable_=None, 
        useobject=False, mutable_scalars=False, 
        impl_class=None, **kw):
    
    manager = manager_of_class(class_)
    if uselist:
        factory = kw.pop('typecallable', None)
        typecallable = manager.instrument_collection_class(
            key, factory or list)
    else:
        typecallable = kw.pop('typecallable', None)

    events = manager[key].events
    
    if impl_class:
        impl = impl_class(class_, key, typecallable, **kw)
    elif uselist:
        impl = CollectionAttributeImpl(class_, key, callable_, events,
                                       typecallable=typecallable, **kw)
    elif useobject:
        impl = ScalarObjectAttributeImpl(class_, key, callable_, events,**kw)
    elif mutable_scalars:
        impl = MutableScalarAttributeImpl(class_, key, callable_, events,
                                          class_manager=manager, **kw)
    else:
        impl = ScalarAttributeImpl(class_, key, callable_, events, **kw)

    manager[key].impl = impl
    
    manager.post_configure_attribute(key)

    
def register_descriptor(class_, key, proxy_property=None, comparator=None, 
                                parententity=None, property_=None, doc=None):
    manager = manager_of_class(class_)

    if proxy_property:
        proxy_type = proxied_attribute_factory(proxy_property)
        descriptor = proxy_type(key, proxy_property, comparator, parententity)
    else:
        descriptor = InstrumentedAttribute(key, comparator=comparator,
                                            parententity=parententity)
    
    descriptor.__doc__ = doc
        
    manager.instrument_attribute(key, descriptor)

def unregister_attribute(class_, key):
    manager_of_class(class_).uninstrument_attribute(key)

def init_collection(obj, key):
    """Initialize a collection attribute and return the collection adapter.
    
    This function is used to provide direct access to collection internals
    for a previously unloaded attribute.  e.g.::
        
        collection_adapter = init_collection(someobject, 'elements')
        for elem in values:
            collection_adapter.append_without_event(elem)
    
    For an easier way to do the above, see
     :func:`~sqlalchemy.orm.attributes.set_committed_value`.
    
    obj is an instrumented object instance.  An InstanceState
    is accepted directly for backwards compatibility but 
    this usage is deprecated.
    
    """
    state = instance_state(obj)
    dict_ = state.dict
    return init_state_collection(state, dict_, key)
    
def init_state_collection(state, dict_, key):
    """Initialize a collection attribute and return the collection adapter."""
    
    attr = state.get_impl(key)
    user_data = attr.initialize(state, dict_)
    return attr.get_collection(state, dict_, user_data)

def set_committed_value(instance, key, value):
    """Set the value of an attribute with no history events.
    
    Cancels any previous history present.  The value should be 
    a scalar value for scalar-holding attributes, or
    an iterable for any collection-holding attribute.

    This is the same underlying method used when a lazy loader
    fires off and loads additional data from the database.
    In particular, this method can be used by application code
    which has loaded additional attributes or collections through
    separate queries, which can then be attached to an instance
    as though it were part of its original loaded state.
    
    """
    state, dict_ = instance_state(instance), instance_dict(instance)
    state.get_impl(key).set_committed_value(state, dict_, value)
    
def set_attribute(instance, key, value):
    """Set the value of an attribute, firing history events.
    
    This function may be used regardless of instrumentation
    applied directly to the class, i.e. no descriptors are required.
    Custom attribute management schemes will need to make usage
    of this method to establish attribute state as understood
    by SQLAlchemy.
    
    """
    state, dict_ = instance_state(instance), instance_dict(instance)
    state.get_impl(key).set(state, dict_, value, None)

def get_attribute(instance, key):
    """Get the value of an attribute, firing any callables required.

    This function may be used regardless of instrumentation
    applied directly to the class, i.e. no descriptors are required.
    Custom attribute management schemes will need to make usage
    of this method to make usage of attribute state as understood
    by SQLAlchemy.
    
    """
    state, dict_ = instance_state(instance), instance_dict(instance)
    return state.get_impl(key).get(state, dict_)

def del_attribute(instance, key):
    """Delete the value of an attribute, firing history events.

    This function may be used regardless of instrumentation
    applied directly to the class, i.e. no descriptors are required.
    Custom attribute management schemes will need to make usage
    of this method to establish attribute state as understood
    by SQLAlchemy.
    
    """
    state, dict_ = instance_state(instance), instance_dict(instance)
    state.get_impl(key).delete(state, dict_)

def is_instrumented(instance, key):
    """Return True if the given attribute on the given instance is
    instrumented by the attributes package.
    
    This function may be used regardless of instrumentation
    applied directly to the class, i.e. no descriptors are required.
    
    """
    return manager_of_class(instance.__class__).\
                        is_instrumented(key, search=True)

class InstrumentationRegistry(object):
    """Private instrumentation registration singleton.
    
    All classes are routed through this registry 
    when first instrumented, however the InstrumentationRegistry
    is not actually needed unless custom ClassManagers are in use.
    
    """

    _manager_finders = weakref.WeakKeyDictionary()
    _state_finders = util.WeakIdentityMapping()
    _dict_finders = util.WeakIdentityMapping()
    _extended = False

    def create_manager_for_cls(self, class_, **kw):
        assert class_ is not None
        assert manager_of_class(class_) is None

        for finder in instrumentation_finders:
            factory = finder(class_)
            if factory is not None:
                break
        else:
            factory = ClassManager

        existing_factories = self._collect_management_factories_for(class_).\
                                difference([factory])
        if existing_factories:
            raise TypeError(
                "multiple instrumentation implementations specified "
                "in %s inheritance hierarchy: %r" % (
                    class_.__name__, list(existing_factories)))

        manager = factory(class_)
        if not isinstance(manager, ClassManager):
            manager = _ClassInstrumentationAdapter(class_, manager)
            
        if factory != ClassManager and not self._extended:
            # somebody invoked a custom ClassManager.
            # reinstall global "getter" functions with the more 
            # expensive ones.
            self._extended = True
            _install_lookup_strategy(self)
        
        manager._configure_create_arguments(**kw)

        manager.factory = factory
        self._manager_finders[class_] = manager.manager_getter()
        self._state_finders[class_] = manager.state_getter()
        self._dict_finders[class_] = manager.dict_getter()
        return manager

    def _collect_management_factories_for(self, cls):
        """Return a collection of factories in play or specified for a
        hierarchy.

        Traverses the entire inheritance graph of a cls and returns a
        collection of instrumentation factories for those classes. Factories
        are extracted from active ClassManagers, if available, otherwise
        instrumentation_finders is consulted.

        """
        hierarchy = util.class_hierarchy(cls)
        factories = set()
        for member in hierarchy:
            manager = manager_of_class(member)
            if manager is not None:
                factories.add(manager.factory)
            else:
                for finder in instrumentation_finders:
                    factory = finder(member)
                    if factory is not None:
                        break
                else:
                    factory = None
                factories.add(factory)
        factories.discard(None)
        return factories

    def manager_of_class(self, cls):
        # this is only called when alternate instrumentation 
        # has been established
        if cls is None:
            return None
        try:
            finder = self._manager_finders[cls]
        except KeyError:
            return None
        else:
            return finder(cls)

    def state_of(self, instance):
        # this is only called when alternate instrumentation 
        # has been established
        if instance is None:
            raise AttributeError("None has no persistent state.")
        try:
            return self._state_finders[instance.__class__](instance)
        except KeyError:
            raise AttributeError("%r is not instrumented" %
                                    instance.__class__)

    def dict_of(self, instance):
        # this is only called when alternate instrumentation 
        # has been established
        if instance is None:
            raise AttributeError("None has no persistent state.")
        try:
            return self._dict_finders[instance.__class__](instance)
        except KeyError:
            raise AttributeError("%r is not instrumented" %
                                    instance.__class__)
        
    def unregister(self, class_):
        if class_ in self._manager_finders:
            manager = self.manager_of_class(class_)
            manager.unregister()
            manager.dispose()
            del self._manager_finders[class_]
            del self._state_finders[class_]
            del self._dict_finders[class_]
        if ClassManager.MANAGER_ATTR in class_.__dict__:
            delattr(class_, ClassManager.MANAGER_ATTR)
        
instrumentation_registry = InstrumentationRegistry()

def _install_lookup_strategy(implementation):
    """Replace global class/object management functions
    with either faster or more comprehensive implementations,
    based on whether or not extended class instrumentation
    has been detected.
    
    This function is called only by InstrumentationRegistry()
    and unit tests specific to this behavior.
    
    """
    global instance_state, instance_dict, manager_of_class
    if implementation is util.symbol('native'):
        instance_state = attrgetter(ClassManager.STATE_ATTR)
        instance_dict = attrgetter("__dict__")
        def manager_of_class(cls):
            return cls.__dict__.get(ClassManager.MANAGER_ATTR, None)
    else:
        instance_state = instrumentation_registry.state_of
        instance_dict = instrumentation_registry.dict_of
        manager_of_class = instrumentation_registry.manager_of_class
        
_create_manager_for_cls = instrumentation_registry.create_manager_for_cls

# Install default "lookup" strategies.  These are basically
# very fast attrgetters for key attributes.
# When a custom ClassManager is installed, more expensive per-class
# strategies are copied over these.
_install_lookup_strategy(util.symbol('native'))

def find_native_user_instrumentation_hook(cls):
    """Find user-specified instrumentation management for a class."""
    return getattr(cls, INSTRUMENTATION_MANAGER, None)
instrumentation_finders.append(find_native_user_instrumentation_hook)

def _generate_init(class_, class_manager):
    """Build an __init__ decorator that triggers ClassManager events."""

    # TODO: we should use the ClassManager's notion of the 
    # original '__init__' method, once ClassManager is fixed
    # to always reference that.
    original__init__ = class_.__init__
    assert original__init__

    # Go through some effort here and don't change the user's __init__
    # calling signature.
    # FIXME: need to juggle local names to avoid constructor argument
    # clashes.
    func_body = """\
def __init__(%(apply_pos)s):
    new_state = class_manager._new_state_if_none(%(self_arg)s)
    if new_state:
        return new_state.initialize_instance(%(apply_kw)s)
    else:
        return original__init__(%(apply_kw)s)
"""
    func_vars = util.format_argspec_init(original__init__, grouped=False)
    func_text = func_body % func_vars

    # Py3K
    #func_defaults = getattr(original__init__, '__defaults__', None)
    # Py2K
    func = getattr(original__init__, 'im_func', original__init__)
    func_defaults = getattr(func, 'func_defaults', None)
    # end Py2K

    env = locals().copy()
    exec func_text in env
    __init__ = env['__init__']
    __init__.__doc__ = original__init__.__doc__
    if func_defaults:
        __init__.func_defaults = func_defaults
    return __init__<|MERGE_RESOLUTION|>--- conflicted
+++ resolved
@@ -104,9 +104,6 @@
         self.comparator = comparator
         self.parententity = parententity
 
-    # TODO: this can potentially be moved to AttributeImpl,
-    # have Sphinx document the "events" class directly, implement an 
-    # accept_with() that checks for QueryableAttribute
     class events(event.Events):
         """Events for ORM attributes.
 
@@ -122,6 +119,12 @@
         """
         
         active_history = False
+        
+        # TODO: what to do about subclasses !!
+        # a shared approach will be needed.   listeners can be placed
+        # before subclasses are created.   new attrs on subclasses
+        # can pull them from the superclass attr.  listeners
+        # should be auto-propagated to existing subclasses.
         
         @classmethod
         def listen(cls, fn, identifier, target, active_history=False):
@@ -347,8 +350,10 @@
         else:
             self.is_equal = compare_function
         
-<<<<<<< HEAD
-        attr = getattr(class_, key)
+        # TODO: pass in the manager here
+        # instead of doing a lookup
+        attr = manager_of_class(class_)[key]
+        
         for ext in util.to_list(extension or []):
             ext._adapt_listener(attr, ext)
             
@@ -357,10 +362,6 @@
             
         self.expire_missing = expire_missing
 
-    
-=======
-        
->>>>>>> 99713acd
     def hasparent(self, state, optimistic=False):
         """Return the boolean value of a `hasparent` flag attached to 
         the given state.
