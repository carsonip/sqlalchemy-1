import operator
from sqlalchemy.sql import operators, functions
from sqlalchemy.sql import expression as sql


class UnevaluatableError(Exception):
    pass

_straight_ops = set(getattr(operators, op)
                    for op in ('add', 'mul', 'sub', 
                                # Py2K
                                'div',
                                # end Py2K 
                                'mod', 'truediv',
                               'lt', 'le', 'ne', 'gt', 'ge', 'eq'))


_notimplemented_ops = set(getattr(operators, op)
                          for op in ('like_op', 'notlike_op', 'ilike_op',
                                     'notilike_op', 'between_op', 'in_op',
                                     'notin_op', 'endswith_op', 'concat_op'))

class EvaluatorCompiler(object):
    def process(self, clause):
        meth = getattr(self, "visit_%s" % clause.__visit_name__, None)
        if not meth:
            raise UnevaluatableError("Cannot evaluate %s" % type(clause).__name__)
        return meth(clause)

    def visit_grouping(self, clause):
        return self.process(clause.element)

    def visit_null(self, clause):
        return lambda obj: None

    def visit_column(self, clause):
        if 'parentmapper' in clause._annotations:
<<<<<<< HEAD
            key = clause._annotations['parentmapper']._get_col_to_prop(clause).key
=======
            key = clause._annotations['parentmapper'].\
              _columntoproperty[clause].key
>>>>>>> a967dffb
        else:
            key = clause.key
        get_corresponding_attr = operator.attrgetter(key)
        return lambda obj: get_corresponding_attr(obj)

    def visit_clauselist(self, clause):
        evaluators = map(self.process, clause.clauses)
        if clause.operator is operators.or_:
            def evaluate(obj):
                has_null = False
                for sub_evaluate in evaluators:
                    value = sub_evaluate(obj)
                    if value:
                        return True
                    has_null = has_null or value is None
                if has_null:
                    return None
                return False
        elif clause.operator is operators.and_:
            def evaluate(obj):
                for sub_evaluate in evaluators:
                    value = sub_evaluate(obj)
                    if not value:
                        if value is None:
                            return None
                        return False
                return True
        else:
            raise UnevaluatableError("Cannot evaluate clauselist with operator %s" % clause.operator)

        return evaluate

    def visit_binary(self, clause):
        eval_left,eval_right = map(self.process, [clause.left, clause.right])
        operator = clause.operator
        if operator is operators.is_:
            def evaluate(obj):
                return eval_left(obj) == eval_right(obj)
        elif operator is operators.isnot:
            def evaluate(obj):
                return eval_left(obj) != eval_right(obj)
        elif operator in _straight_ops:
            def evaluate(obj):
                left_val = eval_left(obj)
                right_val = eval_right(obj)
                if left_val is None or right_val is None:
                    return None
                return operator(eval_left(obj), eval_right(obj))
        else:
            raise UnevaluatableError("Cannot evaluate %s with operator %s" % (type(clause).__name__, clause.operator))
        return evaluate

    def visit_unary(self, clause):
        eval_inner = self.process(clause.element)
        if clause.operator is operators.inv:
            def evaluate(obj):
                value = eval_inner(obj)
                if value is None:
                    return None
                return not value
            return evaluate
        raise UnevaluatableError("Cannot evaluate %s with operator %s" % (type(clause).__name__, clause.operator))

    def visit_bindparam(self, clause):
        val = clause.value
        return lambda obj: val<|MERGE_RESOLUTION|>--- conflicted
+++ resolved
@@ -35,12 +35,8 @@
 
     def visit_column(self, clause):
         if 'parentmapper' in clause._annotations:
-<<<<<<< HEAD
-            key = clause._annotations['parentmapper']._get_col_to_prop(clause).key
-=======
             key = clause._annotations['parentmapper'].\
               _columntoproperty[clause].key
->>>>>>> a967dffb
         else:
             key = clause.key
         get_corresponding_attr = operator.attrgetter(key)
