# engine/reflection.py
# Copyright (C) 2005-2012 the SQLAlchemy authors and contributors <see AUTHORS file>
#
# This module is part of SQLAlchemy and is released under
# the MIT License: http://www.opensource.org/licenses/mit-license.php

"""Provides an abstraction for obtaining database schema information.

Usage Notes:

Here are some general conventions when accessing the low level inspector
methods such as get_table_names, get_columns, etc.

1. Inspector methods return lists of dicts in most cases for the following
   reasons:

   * They're both standard types that can be serialized.
   * Using a dict instead of a tuple allows easy expansion of attributes.
   * Using a list for the outer structure maintains order and is easy to work
     with (e.g. list comprehension [d['name'] for d in cols]).

2. Records that contain a name, such as the column name in a column record
   use the key 'name'. So for most return values, each record will have a
   'name' attribute..
"""

import sqlalchemy
from sqlalchemy import exc, sql
from sqlalchemy import schema as sa_schema
from sqlalchemy import util
from sqlalchemy.types import TypeEngine
<<<<<<< HEAD
from sqlalchemy import schema as sa_schema
from sqlalchemy import inspection
from sqlalchemy.engine.base import Connectable
=======
from sqlalchemy.util import deprecated
from sqlalchemy.util import topological

>>>>>>> 3cbe90ef

@util.decorator
def cache(fn, self, con, *args, **kw):
    info_cache = kw.get('info_cache', None)
    if info_cache is None:
        return fn(self, con, *args, **kw)
    key = (
            fn.__name__, 
            tuple(a for a in args if isinstance(a, basestring)), 
            tuple((k, v) for k, v in kw.iteritems() if isinstance(v, (basestring, int, float)))
        )
    ret = info_cache.get(key)
    if ret is None:
        ret = fn(self, con, *args, **kw)
        info_cache[key] = ret
    return ret


class Inspector(object):
    """Performs database schema inspection.

    The Inspector acts as a proxy to the reflection methods of the
    :class:`~sqlalchemy.engine.base.Dialect`, providing a
    consistent interface as well as caching support for previously
    fetched metadata.

    The preferred method to construct an :class:`.Inspector` is via the
    :meth:`Inspector.from_engine` method.   I.e.::

        engine = create_engine('...')
        insp = Inspector.from_engine(engine)

    Where above, the :class:`~sqlalchemy.engine.base.Dialect` may opt
    to return an :class:`.Inspector` subclass that provides additional
    methods specific to the dialect's target database.

    """

    def __init__(self, bind):
        """Initialize a new :class:`.Inspector`.

        :param bind: a :class:`~sqlalchemy.engine.base.Connectable`, 
          which is typically an instance of 
          :class:`~sqlalchemy.engine.base.Engine` or 
          :class:`~sqlalchemy.engine.base.Connection`.

        For a dialect-specific instance of :class:`.Inspector`, see
        :meth:`Inspector.from_engine`

        """
        # this might not be a connection, it could be an engine.
        self.bind = bind

        # set the engine
        if hasattr(bind, 'engine'):
            self.engine = bind.engine
        else:
            self.engine = bind

        if self.engine is bind:
            # if engine, ensure initialized
            bind.connect().close()

        self.dialect = self.engine.dialect
        self.info_cache = {}

    @classmethod
    def from_engine(cls, bind):
        """Construct a new dialect-specific Inspector object from the given engine or connection.

        :param bind: a :class:`~sqlalchemy.engine.base.Connectable`, 
          which is typically an instance of 
          :class:`~sqlalchemy.engine.base.Engine` or 
          :class:`~sqlalchemy.engine.base.Connection`.

        This method differs from direct a direct constructor call of :class:`.Inspector`
        in that the :class:`~sqlalchemy.engine.base.Dialect` is given a chance to provide
        a dialect-specific :class:`.Inspector` instance, which may provide additional
        methods.

        See the example at :class:`.Inspector`.

        """
        if hasattr(bind.dialect, 'inspector'):
            return bind.dialect.inspector(bind)
        return Inspector(bind)

    @inspection._inspects(Connectable)
    def _insp(bind):
        return Inspector.from_engine(bind)

    @property
    def default_schema_name(self):
        """Return the default schema name presented by the dialect
        for the current engine's database user.

        E.g. this is typically ``public`` for Postgresql and ``dbo``
        for SQL Server.

        """
        return self.dialect.default_schema_name

    def get_schema_names(self):
        """Return all schema names.
        """

        if hasattr(self.dialect, 'get_schema_names'):
            return self.dialect.get_schema_names(self.bind,
                                                    info_cache=self.info_cache)
        return []

    def get_table_names(self, schema=None, order_by=None):
        """Return all table names in `schema`.

        :param schema: Optional, retrieve names from a non-default schema.
        :param order_by: Optional, may be the string "foreign_key" to sort
                         the result on foreign key dependencies.

        This should probably not return view names or maybe it should return
        them with an indicator t or v.
        """

        if hasattr(self.dialect, 'get_table_names'):
            tnames = self.dialect.get_table_names(self.bind,
            schema, info_cache=self.info_cache)
        else:
            tnames = self.engine.table_names(schema)
        if order_by == 'foreign_key':
            import random
            random.shuffle(tnames)

            tuples = []
            for tname in tnames:
                for fkey in self.get_foreign_keys(tname, schema):
                    if tname != fkey['referred_table']:
                        tuples.append((tname, fkey['referred_table']))
            tnames = list(topological.sort(tuples, tnames))
        return tnames

    def get_table_options(self, table_name, schema=None, **kw):
        """Return a dictionary of options specified when the table of the given name was created.

        This currently includes some options that apply to MySQL tables.

        """
        if hasattr(self.dialect, 'get_table_options'):
            return self.dialect.get_table_options(self.bind, table_name, schema,
                                                  info_cache=self.info_cache,
                                                  **kw)
        return {}

    def get_view_names(self, schema=None):
        """Return all view names in `schema`.

        :param schema: Optional, retrieve names from a non-default schema.
        """

        return self.dialect.get_view_names(self.bind, schema,
                                                  info_cache=self.info_cache)

    def get_view_definition(self, view_name, schema=None):
        """Return definition for `view_name`.

        :param schema: Optional, retrieve names from a non-default schema.
        """

        return self.dialect.get_view_definition(
            self.bind, view_name, schema, info_cache=self.info_cache)

    def get_columns(self, table_name, schema=None, **kw):
        """Return information about columns in `table_name`.

        Given a string `table_name` and an optional string `schema`, return
        column information as a list of dicts with these keys:

        name
          the column's name

        type
          :class:`~sqlalchemy.types.TypeEngine`

        nullable
          boolean

        default
          the column's default value

        attrs
          dict containing optional column attributes
        """

        col_defs = self.dialect.get_columns(self.bind, table_name, schema,
                                            info_cache=self.info_cache,
                                            **kw)
        for col_def in col_defs:
            # make this easy and only return instances for coltype
            coltype = col_def['type']
            if not isinstance(coltype, TypeEngine):
                col_def['type'] = coltype()
        return col_defs

    @deprecated('0.7', 'Call to deprecated method get_primary_keys.'
                '  Use get_pk_constraint instead.')
    def get_primary_keys(self, table_name, schema=None, **kw):
        """Return information about primary keys in `table_name`.

        Given a string `table_name`, and an optional string `schema`, return
        primary key information as a list of column names.
        """

        pkeys = self.dialect.get_pk_constraint(self.bind, table_name, schema,
                                               info_cache=self.info_cache,
                                               **kw)['constrained_columns']
        return pkeys

    def get_pk_constraint(self, table_name, schema=None, **kw):
        """Return information about primary key constraint on `table_name`.

        Given a string `table_name`, and an optional string `schema`, return
        primary key information as a dictionary with these keys:

        constrained_columns
          a list of column names that make up the primary key

        name
          optional name of the primary key constraint.

        """
        pkeys = self.dialect.get_pk_constraint(self.bind, table_name, schema,
                                              info_cache=self.info_cache,
                                              **kw)

        return pkeys


    def get_foreign_keys(self, table_name, schema=None, **kw):
        """Return information about foreign_keys in `table_name`.

        Given a string `table_name`, and an optional string `schema`, return
        foreign key information as a list of dicts with these keys:

        constrained_columns
          a list of column names that make up the foreign key

        referred_schema
          the name of the referred schema

        referred_table
          the name of the referred table

        referred_columns
          a list of column names in the referred table that correspond to
          constrained_columns

        name
          optional name of the foreign key constraint.

        \**kw
          other options passed to the dialect's get_foreign_keys() method.

        """

        fk_defs = self.dialect.get_foreign_keys(self.bind, table_name, schema,
                                                info_cache=self.info_cache,
                                                **kw)
        return fk_defs

    def get_indexes(self, table_name, schema=None, **kw):
        """Return information about indexes in `table_name`.

        Given a string `table_name` and an optional string `schema`, return
        index information as a list of dicts with these keys:

        name
          the index's name

        column_names
          list of column names in order

        unique
          boolean

        \**kw
          other options passed to the dialect's get_indexes() method.
        """

        indexes = self.dialect.get_indexes(self.bind, table_name,
                                                  schema,
                                            info_cache=self.info_cache, **kw)
        return indexes

    def reflecttable(self, table, include_columns, exclude_columns=()):
        """Given a Table object, load its internal constructs based on introspection.

        This is the underlying method used by most dialects to produce 
        table reflection.  Direct usage is like::

            from sqlalchemy import create_engine, MetaData, Table
            from sqlalchemy.engine import reflection

            engine = create_engine('...')
            meta = MetaData()
            user_table = Table('user', meta)
            insp = Inspector.from_engine(engine)
            insp.reflecttable(user_table, None)

        :param table: a :class:`~sqlalchemy.schema.Table` instance.
        :param include_columns: a list of string column names to include
          in the reflection process.  If ``None``, all columns are reflected.

        """
        dialect = self.bind.dialect

        # table attributes we might need.
        reflection_options = dict(
            (k, table.kwargs.get(k)) for k in dialect.reflection_options if k in table.kwargs)

        schema = table.schema
        table_name = table.name

        # apply table options
        tbl_opts = self.get_table_options(table_name, schema, **table.kwargs)
        if tbl_opts:
            table.kwargs.update(tbl_opts)

        # table.kwargs will need to be passed to each reflection method.  Make
        # sure keywords are strings.
        tblkw = table.kwargs.copy()
        for (k, v) in tblkw.items():
            del tblkw[k]
            tblkw[str(k)] = v

        # Py2K
        if isinstance(schema, str):
            schema = schema.decode(dialect.encoding)
        if isinstance(table_name, str):
            table_name = table_name.decode(dialect.encoding)
        # end Py2K

        # columns
        found_table = False
        for col_d in self.get_columns(table_name, schema, **tblkw):
            found_table = True
            table.dispatch.column_reflect(self, table, col_d)

            name = col_d['name']
            if include_columns and name not in include_columns:
                continue
            if exclude_columns and name in exclude_columns:
                continue

            coltype = col_d['type']
            col_kw = {
                'nullable':col_d['nullable'],
            }
            for k in ('autoincrement', 'quote', 'info', 'key'):
                if k in col_d:
                    col_kw[k] = col_d[k]

            colargs = []
            if col_d.get('default') is not None:
                # the "default" value is assumed to be a literal SQL expression,
                # so is wrapped in text() so that no quoting occurs on re-issuance.
                colargs.append(
                    sa_schema.DefaultClause(
                        sql.text(col_d['default']), _reflected=True
                    )
                )

            if 'sequence' in col_d:
                # TODO: mssql, maxdb and sybase are using this.
                seq = col_d['sequence']
                sequence = sa_schema.Sequence(seq['name'], 1, 1)
                if 'start' in seq:
                    sequence.start = seq['start']
                if 'increment' in seq:
                    sequence.increment = seq['increment']
                colargs.append(sequence)

            col = sa_schema.Column(name, coltype, *colargs, **col_kw)
            table.append_column(col)

        if not found_table:
            raise exc.NoSuchTableError(table.name)

        # Primary keys
        pk_cons = self.get_pk_constraint(table_name, schema, **tblkw)
        if pk_cons:
            pk_cols = [table.c[pk] 
                        for pk in pk_cons['constrained_columns'] 
                        if pk in table.c and pk not in exclude_columns
                    ] + [pk for pk in table.primary_key if pk.key in exclude_columns]
            primary_key_constraint = sa_schema.PrimaryKeyConstraint(name=pk_cons.get('name'), 
                *pk_cols
            )

            table.append_constraint(primary_key_constraint)

        # Foreign keys
        fkeys = self.get_foreign_keys(table_name, schema, **tblkw)
        for fkey_d in fkeys:
            conname = fkey_d['name']
            constrained_columns = fkey_d['constrained_columns']
            referred_schema = fkey_d['referred_schema']
            referred_table = fkey_d['referred_table']
            referred_columns = fkey_d['referred_columns']
            refspec = []
            if referred_schema is not None:
                sa_schema.Table(referred_table, table.metadata,
                                autoload=True, schema=referred_schema,
                                autoload_with=self.bind,
                                **reflection_options
                                )
                for column in referred_columns:
                    refspec.append(".".join(
                        [referred_schema, referred_table, column]))
            else:
                sa_schema.Table(referred_table, table.metadata, autoload=True,
                                autoload_with=self.bind,
                                **reflection_options
                                )
                for column in referred_columns:
                    refspec.append(".".join([referred_table, column]))
            table.append_constraint(
                sa_schema.ForeignKeyConstraint(constrained_columns, refspec,
                                               conname, link_to_name=True))
        # Indexes 
        indexes = self.get_indexes(table_name, schema)
        for index_d in indexes:
            name = index_d['name']
            columns = index_d['column_names']
            unique = index_d['unique']
            flavor = index_d.get('type', 'unknown type')
            if include_columns and \
                            not set(columns).issubset(include_columns):
                util.warn(
                    "Omitting %s KEY for (%s), key covers omitted columns." %
                    (flavor, ', '.join(columns)))
                continue
            sa_schema.Index(name, *[table.columns[c] for c in columns], 
                         **dict(unique=unique))<|MERGE_RESOLUTION|>--- conflicted
+++ resolved
@@ -29,15 +29,10 @@
 from sqlalchemy import schema as sa_schema
 from sqlalchemy import util
 from sqlalchemy.types import TypeEngine
-<<<<<<< HEAD
-from sqlalchemy import schema as sa_schema
+from sqlalchemy.util import deprecated
+from sqlalchemy.util import topological
 from sqlalchemy import inspection
 from sqlalchemy.engine.base import Connectable
-=======
-from sqlalchemy.util import deprecated
-from sqlalchemy.util import topological
-
->>>>>>> 3cbe90ef
 
 @util.decorator
 def cache(fn, self, con, *args, **kw):
@@ -248,10 +243,9 @@
         primary key information as a list of column names.
         """
 
-        pkeys = self.dialect.get_pk_constraint(self.bind, table_name, schema,
+        return self.dialect.get_pk_constraint(self.bind, table_name, schema,
                                                info_cache=self.info_cache,
                                                **kw)['constrained_columns']
-        return pkeys
 
     def get_pk_constraint(self, table_name, schema=None, **kw):
         """Return information about primary key constraint on `table_name`.
@@ -266,11 +260,9 @@
           optional name of the primary key constraint.
 
         """
-        pkeys = self.dialect.get_pk_constraint(self.bind, table_name, schema,
+        return self.dialect.get_pk_constraint(self.bind, table_name, schema,
                                               info_cache=self.info_cache,
                                               **kw)
-
-        return pkeys
 
 
     def get_foreign_keys(self, table_name, schema=None, **kw):
@@ -300,10 +292,9 @@
 
         """
 
-        fk_defs = self.dialect.get_foreign_keys(self.bind, table_name, schema,
+        return self.dialect.get_foreign_keys(self.bind, table_name, schema,
                                                 info_cache=self.info_cache,
                                                 **kw)
-        return fk_defs
 
     def get_indexes(self, table_name, schema=None, **kw):
         """Return information about indexes in `table_name`.
@@ -324,10 +315,9 @@
           other options passed to the dialect's get_indexes() method.
         """
 
-        indexes = self.dialect.get_indexes(self.bind, table_name,
+        return self.dialect.get_indexes(self.bind, table_name,
                                                   schema,
                                             info_cache=self.info_cache, **kw)
-        return indexes
 
     def reflecttable(self, table, include_columns, exclude_columns=()):
         """Given a Table object, load its internal constructs based on introspection.
